 N   , fold ,   FillX    ,  a   ,   RDSUM   ,   RSSUM   
8192 , 3    , rand       , 1000 , 4.216e-06 , 2.108e-06 
8192 , 3    , half_range , 1000 , 4.216e-06 , 2.108e-06 

 N   , fold ,   FillX    ,  a   ,   RDSUM   ,   RSSUM   
8192 , 3    , rand       , 1000 , 6.559e-06 , 4.114e-06 
8192 , 3    , half_range , 1000 , 6.822e-06 , 4.280e-06 

 N   , fold , FillX  ,   DSUM    ,   RDSUM   
64   , 3    , normal , 4.706e-09 , 3.294e-08 
128  , 3    , normal , 9.412e-09 , 6.588e-08 
256  , 3    , normal , 1.882e-08 , 1.318e-07 
512  , 3    , normal , 3.765e-08 , 2.635e-07 
1024 , 3    , normal , 7.529e-08 , 5.271e-07 
2048 , 3    , normal , 1.506e-07 , 1.054e-06 
4096 , 3    , normal , 3.012e-07 , 2.108e-06 

 N   , fold , FillX  ,   DSUM    ,   RDSUM   
<<<<<<< HEAD
64   , 3    , normal , 4.762e-08 , 1.636e-07 
128  , 3    , normal , 1.044e-07 , 2.105e-07 
256  , 3    , normal , 2.176e-07 , 3.091e-07 
512  , 3    , normal , 4.444e-07 , 5.135e-07 
1024 , 3    , normal , 8.972e-07 , 9.014e-07 
2048 , 3    , normal , 1.803e-06 , 1.681e-06 
4096 , 3    , normal , 3.618e-06 , 3.308e-06 
=======
64   , 3    , normal , 4.064e-08 , 1.656e-07 
128  , 3    , normal , 9.728e-08 , 2.125e-07 
256  , 3    , normal , 2.110e-07 , 3.055e-07 
512  , 3    , normal , 4.371e-07 , 5.121e-07 
1024 , 3    , normal , 8.902e-07 , 9.028e-07 
2048 , 3    , normal , 1.796e-06 , 1.681e-06 
4096 , 3    , normal , 3.610e-06 , 3.319e-06 
>>>>>>> 1bdba773

 N   , fold , FillX  , FillY  ,   DDOT    ,   RDDOT   
64   , 3    , normal , normal , 4.706e-09 , 3.294e-08 
128  , 3    , normal , normal , 9.412e-09 , 6.588e-08 
256  , 3    , normal , normal , 1.882e-08 , 1.318e-07 
512  , 3    , normal , normal , 3.765e-08 , 2.635e-07 
1024 , 3    , normal , normal , 7.529e-08 , 5.271e-07 
2048 , 3    , normal , normal , 1.506e-07 , 1.054e-06 
4096 , 3    , normal , normal , 3.012e-07 , 2.108e-06 

 N   , fold , FillX  , FillY  ,   DDOT    ,   RDDOT   
<<<<<<< HEAD
64   , 3    , normal , normal , 3.456e-08 , 1.912e-07 
128  , 3    , normal , normal , 4.769e-08 , 2.376e-07 
256  , 3    , normal , normal , 7.320e-08 , 3.340e-07 
512  , 3    , normal , normal , 1.235e-07 , 5.403e-07 
1024 , 3    , normal , normal , 2.256e-07 , 9.402e-07 
2048 , 3    , normal , normal , 4.570e-07 , 1.826e-06 
4096 , 3    , normal , normal , 1.185e-06 , 3.935e-06 
=======
64   , 3    , normal , normal , 3.538e-08 , 1.885e-07 
128  , 3    , normal , normal , 4.770e-08 , 2.367e-07 
256  , 3    , normal , normal , 7.407e-08 , 3.302e-07 
512  , 3    , normal , normal , 1.237e-07 , 5.393e-07 
1024 , 3    , normal , normal , 2.256e-07 , 9.398e-07 
2048 , 3    , normal , normal , 4.526e-07 , 1.827e-06 
4096 , 3    , normal , normal , 1.178e-06 , 3.930e-06 
>>>>>>> 1bdba773

 ('N', 'M')  , TransA  , fold , FillA  , FillX  , FillY  , a ,   DGEMV   ,  RDGEMV   
(64, 64)     , NoTrans , 3    , normal , normal , normal , 0 , 3.012e-07 , 2.108e-06 
(128, 128)   , NoTrans , 3    , normal , normal , normal , 0 , 1.205e-06 , 8.433e-06 
(256, 256)   , NoTrans , 3    , normal , normal , normal , 0 , 4.819e-06 , 3.373e-05 
(512, 512)   , NoTrans , 3    , normal , normal , normal , 0 , 1.928e-05 , 1.349e-04 
(1024, 1024) , NoTrans , 3    , normal , normal , normal , 0 , 7.710e-05 , 5.397e-04 
(2048, 2048) , NoTrans , 3    , normal , normal , normal , 0 , 3.084e-04 , 2.159e-03 
(4096, 4096) , NoTrans , 3    , normal , normal , normal , 0 , 1.234e-03 , 8.635e-03 

<<<<<<< HEAD
 ('N', 'M')  , TransA  , fold , FillA  ,  FillX   ,  FillY   ,  a  ,   DGEMV   ,  RDGEMV   
(64, 64)     , NoTrans , 3    , normal , constant , constant , 100 , 8.209e-06 , 1.845e-05 
(128, 128)   , NoTrans , 3    , normal , constant , constant , 100 , 9.224e-06 , 5.449e-05 
(256, 256)   , NoTrans , 3    , normal , constant , constant , 100 , 2.228e-05 , 1.719e-04 
(512, 512)   , NoTrans , 3    , normal , constant , constant , 100 , 7.648e-05 , 6.655e-04 
(1024, 1024) , NoTrans , 3    , normal , constant , constant , 100 , 3.624e-04 , 2.813e-03 
(2048, 2048) , NoTrans , 3    , normal , constant , constant , 100 , 2.122e-03 , 1.263e-02 
(4096, 4096) , NoTrans , 3    , normal , constant , constant , 100 , 8.656e-03 , 5.023e-02 
=======
 ('N', 'M')  , TransA  , fold , FillA  , FillX  , FillY  ,  a  ,   DGEMV   ,  RDGEMV   
(64, 64)     , NoTrans , 3    , normal , normal , normal , 100 , 8.297e-06 , 1.746e-05 
(128, 128)   , NoTrans , 3    , normal , normal , normal , 100 , 9.372e-06 , 5.233e-05 
(256, 256)   , NoTrans , 3    , normal , normal , normal , 100 , 2.320e-05 , 1.646e-04 
(512, 512)   , NoTrans , 3    , normal , normal , normal , 100 , 7.678e-05 , 6.425e-04 
(1024, 1024) , NoTrans , 3    , normal , normal , normal , 100 , 3.567e-04 , 2.748e-03 
(2048, 2048) , NoTrans , 3    , normal , normal , normal , 100 , 2.046e-03 , 1.249e-02 
(4096, 4096) , NoTrans , 3    , normal , normal , normal , 100 , 8.716e-03 , 4.977e-02 
>>>>>>> 1bdba773

 ('N', 'M')  , TransA , fold , FillA  , FillX  , FillY  , a ,   DGEMV   ,  RDGEMV   
(64, 64)     , Trans  , 3    , normal , normal , normal , 0 , 3.012e-07 , 2.108e-06 
(128, 128)   , Trans  , 3    , normal , normal , normal , 0 , 1.205e-06 , 8.433e-06 
(256, 256)   , Trans  , 3    , normal , normal , normal , 0 , 4.819e-06 , 3.373e-05 
(512, 512)   , Trans  , 3    , normal , normal , normal , 0 , 1.928e-05 , 1.349e-04 
(1024, 1024) , Trans  , 3    , normal , normal , normal , 0 , 7.710e-05 , 5.397e-04 
(2048, 2048) , Trans  , 3    , normal , normal , normal , 0 , 3.084e-04 , 2.159e-03 
(4096, 4096) , Trans  , 3    , normal , normal , normal , 0 , 1.234e-03 , 8.635e-03 

<<<<<<< HEAD
 ('N', 'M')  , TransA , fold , FillA  ,  FillB   ,  FillC   ,  a  ,   DGEMV   ,  RDGEMV   
(64, 64)     , Trans  , 3    , normal , constant , constant , 100 , 8.280e-06 , 1.302e-05 
(128, 128)   , Trans  , 3    , normal , constant , constant , 100 , 9.379e-06 , 3.245e-05 
(256, 256)   , Trans  , 3    , normal , constant , constant , 100 , 2.369e-05 , 9.514e-05 
(512, 512)   , Trans  , 3    , normal , constant , constant , 100 , 7.953e-05 , 3.188e-04 
(1024, 1024) , Trans  , 3    , normal , constant , constant , 100 , 3.715e-04 , 1.211e-03 
(2048, 2048) , Trans  , 3    , normal , constant , constant , 100 , 2.035e-03 , 5.303e-03 
(4096, 4096) , Trans  , 3    , normal , constant , constant , 100 , 8.656e-03 , 2.094e-02 
=======
 ('N', 'M')  , TransA , fold , FillA  , FillX  , FillY  ,  a  ,   DGEMV   ,  RDGEMV   
(64, 64)     , Trans  , 3    , normal , normal , normal , 100 , 8.206e-06 , 1.294e-05 
(128, 128)   , Trans  , 3    , normal , normal , normal , 100 , 9.489e-06 , 3.225e-05 
(256, 256)   , Trans  , 3    , normal , normal , normal , 100 , 2.370e-05 , 9.511e-05 
(512, 512)   , Trans  , 3    , normal , normal , normal , 100 , 7.981e-05 , 3.193e-04 
(1024, 1024) , Trans  , 3    , normal , normal , normal , 100 , 3.702e-04 , 1.209e-03 
(2048, 2048) , Trans  , 3    , normal , normal , normal , 100 , 2.150e-03 , 5.303e-03 
(4096, 4096) , Trans  , 3    , normal , normal , normal , 100 , 8.631e-03 , 2.100e-02 
>>>>>>> 1bdba773

 ('N', 'M', 'K')   ,  ('TransA', 'TransB')  , fold , FillA  , FillB  , FillC  , a ,   DGEMM   ,  RDGEMM   
(64, 64, 64)       , ('NoTrans', 'NoTrans') , 3    , normal , normal , normal , 0 , 1.928e-05 , 1.349e-04 
(128, 128, 128)    , ('NoTrans', 'NoTrans') , 3    , normal , normal , normal , 0 , 1.542e-04 , 1.079e-03 
(256, 256, 256)    , ('NoTrans', 'NoTrans') , 3    , normal , normal , normal , 0 , 1.234e-03 , 8.635e-03 
(512, 512, 512)    , ('NoTrans', 'NoTrans') , 3    , normal , normal , normal , 0 , 9.869e-03 , 6.908e-02 
(1024, 1024, 1024) , ('NoTrans', 'NoTrans') , 3    , normal , normal , normal , 0 , 7.895e-02 , 5.527e-01 
(2048, 2048, 2048) , ('NoTrans', 'NoTrans') , 3    , normal , normal , normal , 0 , 6.316e-01 , 4.421e+00 
(4096, 4096, 4096) , ('NoTrans', 'NoTrans') , 3    , normal , normal , normal , 0 , 5.053e+00 , 3.537e+01 

<<<<<<< HEAD
 ('N', 'M', 'K')   ,  ('TransA', 'TransB')  , fold , FillA  ,  a  ,   DGEMM   ,  RDGEMM   
(64, 64, 64)       , ('NoTrans', 'NoTrans') , 3    , normal , 100 , 3.202e-05 , 8.893e-04 
(128, 128, 128)    , ('NoTrans', 'NoTrans') , 3    , normal , 100 , 1.991e-04 , 4.343e-03 
(256, 256, 256)    , ('NoTrans', 'NoTrans') , 3    , normal , 100 , 1.423e-03 , 2.505e-02 
(512, 512, 512)    , ('NoTrans', 'NoTrans') , 3    , normal , 100 , 1.124e-02 , 1.634e-01 
(1024, 1024, 1024) , ('NoTrans', 'NoTrans') , 3    , normal , 100 , 8.758e-02 , 1.211e+00 
(2048, 2048, 2048) , ('NoTrans', 'NoTrans') , 3    , normal , 100 , 6.947e-01 , 9.670e+00 
(4096, 4096, 4096) , ('NoTrans', 'NoTrans') , 3    , normal , 100 , 5.962e+00 , 7.596e+01 
=======
 ('N', 'M', 'K')   ,  ('TransA', 'TransB')  , fold , FillA  , FillB  , FillC  ,  a  ,   DGEMM   ,  RDGEMM   
(64, 64, 64)       , ('NoTrans', 'NoTrans') , 3    , normal , normal , normal , 100 , 3.259e-05 , 8.828e-04 
(128, 128, 128)    , ('NoTrans', 'NoTrans') , 3    , normal , normal , normal , 100 , 1.990e-04 , 4.342e-03 
(256, 256, 256)    , ('NoTrans', 'NoTrans') , 3    , normal , normal , normal , 100 , 1.434e-03 , 2.493e-02 
(512, 512, 512)    , ('NoTrans', 'NoTrans') , 3    , normal , normal , normal , 100 , 1.126e-02 , 1.629e-01 
(1024, 1024, 1024) , ('NoTrans', 'NoTrans') , 3    , normal , normal , normal , 100 , 8.764e-02 , 1.208e+00 
(2048, 2048, 2048) , ('NoTrans', 'NoTrans') , 3    , normal , normal , normal , 100 , 6.952e-01 , 9.561e+00 
(4096, 4096, 4096) , ('NoTrans', 'NoTrans') , 3    , normal , normal , normal , 100 , 5.952e+00 , 7.515e+01 
>>>>>>> 1bdba773
<|MERGE_RESOLUTION|>--- conflicted
+++ resolved
@@ -16,15 +16,6 @@
 4096 , 3    , normal , 3.012e-07 , 2.108e-06 
 
  N   , fold , FillX  ,   DSUM    ,   RDSUM   
-<<<<<<< HEAD
-64   , 3    , normal , 4.762e-08 , 1.636e-07 
-128  , 3    , normal , 1.044e-07 , 2.105e-07 
-256  , 3    , normal , 2.176e-07 , 3.091e-07 
-512  , 3    , normal , 4.444e-07 , 5.135e-07 
-1024 , 3    , normal , 8.972e-07 , 9.014e-07 
-2048 , 3    , normal , 1.803e-06 , 1.681e-06 
-4096 , 3    , normal , 3.618e-06 , 3.308e-06 
-=======
 64   , 3    , normal , 4.064e-08 , 1.656e-07 
 128  , 3    , normal , 9.728e-08 , 2.125e-07 
 256  , 3    , normal , 2.110e-07 , 3.055e-07 
@@ -32,7 +23,6 @@
 1024 , 3    , normal , 8.902e-07 , 9.028e-07 
 2048 , 3    , normal , 1.796e-06 , 1.681e-06 
 4096 , 3    , normal , 3.610e-06 , 3.319e-06 
->>>>>>> 1bdba773
 
  N   , fold , FillX  , FillY  ,   DDOT    ,   RDDOT   
 64   , 3    , normal , normal , 4.706e-09 , 3.294e-08 
@@ -44,15 +34,6 @@
 4096 , 3    , normal , normal , 3.012e-07 , 2.108e-06 
 
  N   , fold , FillX  , FillY  ,   DDOT    ,   RDDOT   
-<<<<<<< HEAD
-64   , 3    , normal , normal , 3.456e-08 , 1.912e-07 
-128  , 3    , normal , normal , 4.769e-08 , 2.376e-07 
-256  , 3    , normal , normal , 7.320e-08 , 3.340e-07 
-512  , 3    , normal , normal , 1.235e-07 , 5.403e-07 
-1024 , 3    , normal , normal , 2.256e-07 , 9.402e-07 
-2048 , 3    , normal , normal , 4.570e-07 , 1.826e-06 
-4096 , 3    , normal , normal , 1.185e-06 , 3.935e-06 
-=======
 64   , 3    , normal , normal , 3.538e-08 , 1.885e-07 
 128  , 3    , normal , normal , 4.770e-08 , 2.367e-07 
 256  , 3    , normal , normal , 7.407e-08 , 3.302e-07 
@@ -60,7 +41,6 @@
 1024 , 3    , normal , normal , 2.256e-07 , 9.398e-07 
 2048 , 3    , normal , normal , 4.526e-07 , 1.827e-06 
 4096 , 3    , normal , normal , 1.178e-06 , 3.930e-06 
->>>>>>> 1bdba773
 
  ('N', 'M')  , TransA  , fold , FillA  , FillX  , FillY  , a ,   DGEMV   ,  RDGEMV   
 (64, 64)     , NoTrans , 3    , normal , normal , normal , 0 , 3.012e-07 , 2.108e-06 
@@ -71,16 +51,6 @@
 (2048, 2048) , NoTrans , 3    , normal , normal , normal , 0 , 3.084e-04 , 2.159e-03 
 (4096, 4096) , NoTrans , 3    , normal , normal , normal , 0 , 1.234e-03 , 8.635e-03 
 
-<<<<<<< HEAD
- ('N', 'M')  , TransA  , fold , FillA  ,  FillX   ,  FillY   ,  a  ,   DGEMV   ,  RDGEMV   
-(64, 64)     , NoTrans , 3    , normal , constant , constant , 100 , 8.209e-06 , 1.845e-05 
-(128, 128)   , NoTrans , 3    , normal , constant , constant , 100 , 9.224e-06 , 5.449e-05 
-(256, 256)   , NoTrans , 3    , normal , constant , constant , 100 , 2.228e-05 , 1.719e-04 
-(512, 512)   , NoTrans , 3    , normal , constant , constant , 100 , 7.648e-05 , 6.655e-04 
-(1024, 1024) , NoTrans , 3    , normal , constant , constant , 100 , 3.624e-04 , 2.813e-03 
-(2048, 2048) , NoTrans , 3    , normal , constant , constant , 100 , 2.122e-03 , 1.263e-02 
-(4096, 4096) , NoTrans , 3    , normal , constant , constant , 100 , 8.656e-03 , 5.023e-02 
-=======
  ('N', 'M')  , TransA  , fold , FillA  , FillX  , FillY  ,  a  ,   DGEMV   ,  RDGEMV   
 (64, 64)     , NoTrans , 3    , normal , normal , normal , 100 , 8.297e-06 , 1.746e-05 
 (128, 128)   , NoTrans , 3    , normal , normal , normal , 100 , 9.372e-06 , 5.233e-05 
@@ -89,7 +59,6 @@
 (1024, 1024) , NoTrans , 3    , normal , normal , normal , 100 , 3.567e-04 , 2.748e-03 
 (2048, 2048) , NoTrans , 3    , normal , normal , normal , 100 , 2.046e-03 , 1.249e-02 
 (4096, 4096) , NoTrans , 3    , normal , normal , normal , 100 , 8.716e-03 , 4.977e-02 
->>>>>>> 1bdba773
 
  ('N', 'M')  , TransA , fold , FillA  , FillX  , FillY  , a ,   DGEMV   ,  RDGEMV   
 (64, 64)     , Trans  , 3    , normal , normal , normal , 0 , 3.012e-07 , 2.108e-06 
@@ -100,16 +69,6 @@
 (2048, 2048) , Trans  , 3    , normal , normal , normal , 0 , 3.084e-04 , 2.159e-03 
 (4096, 4096) , Trans  , 3    , normal , normal , normal , 0 , 1.234e-03 , 8.635e-03 
 
-<<<<<<< HEAD
- ('N', 'M')  , TransA , fold , FillA  ,  FillB   ,  FillC   ,  a  ,   DGEMV   ,  RDGEMV   
-(64, 64)     , Trans  , 3    , normal , constant , constant , 100 , 8.280e-06 , 1.302e-05 
-(128, 128)   , Trans  , 3    , normal , constant , constant , 100 , 9.379e-06 , 3.245e-05 
-(256, 256)   , Trans  , 3    , normal , constant , constant , 100 , 2.369e-05 , 9.514e-05 
-(512, 512)   , Trans  , 3    , normal , constant , constant , 100 , 7.953e-05 , 3.188e-04 
-(1024, 1024) , Trans  , 3    , normal , constant , constant , 100 , 3.715e-04 , 1.211e-03 
-(2048, 2048) , Trans  , 3    , normal , constant , constant , 100 , 2.035e-03 , 5.303e-03 
-(4096, 4096) , Trans  , 3    , normal , constant , constant , 100 , 8.656e-03 , 2.094e-02 
-=======
  ('N', 'M')  , TransA , fold , FillA  , FillX  , FillY  ,  a  ,   DGEMV   ,  RDGEMV   
 (64, 64)     , Trans  , 3    , normal , normal , normal , 100 , 8.206e-06 , 1.294e-05 
 (128, 128)   , Trans  , 3    , normal , normal , normal , 100 , 9.489e-06 , 3.225e-05 
@@ -118,7 +77,6 @@
 (1024, 1024) , Trans  , 3    , normal , normal , normal , 100 , 3.702e-04 , 1.209e-03 
 (2048, 2048) , Trans  , 3    , normal , normal , normal , 100 , 2.150e-03 , 5.303e-03 
 (4096, 4096) , Trans  , 3    , normal , normal , normal , 100 , 8.631e-03 , 2.100e-02 
->>>>>>> 1bdba773
 
  ('N', 'M', 'K')   ,  ('TransA', 'TransB')  , fold , FillA  , FillB  , FillC  , a ,   DGEMM   ,  RDGEMM   
 (64, 64, 64)       , ('NoTrans', 'NoTrans') , 3    , normal , normal , normal , 0 , 1.928e-05 , 1.349e-04 
@@ -129,16 +87,6 @@
 (2048, 2048, 2048) , ('NoTrans', 'NoTrans') , 3    , normal , normal , normal , 0 , 6.316e-01 , 4.421e+00 
 (4096, 4096, 4096) , ('NoTrans', 'NoTrans') , 3    , normal , normal , normal , 0 , 5.053e+00 , 3.537e+01 
 
-<<<<<<< HEAD
- ('N', 'M', 'K')   ,  ('TransA', 'TransB')  , fold , FillA  ,  a  ,   DGEMM   ,  RDGEMM   
-(64, 64, 64)       , ('NoTrans', 'NoTrans') , 3    , normal , 100 , 3.202e-05 , 8.893e-04 
-(128, 128, 128)    , ('NoTrans', 'NoTrans') , 3    , normal , 100 , 1.991e-04 , 4.343e-03 
-(256, 256, 256)    , ('NoTrans', 'NoTrans') , 3    , normal , 100 , 1.423e-03 , 2.505e-02 
-(512, 512, 512)    , ('NoTrans', 'NoTrans') , 3    , normal , 100 , 1.124e-02 , 1.634e-01 
-(1024, 1024, 1024) , ('NoTrans', 'NoTrans') , 3    , normal , 100 , 8.758e-02 , 1.211e+00 
-(2048, 2048, 2048) , ('NoTrans', 'NoTrans') , 3    , normal , 100 , 6.947e-01 , 9.670e+00 
-(4096, 4096, 4096) , ('NoTrans', 'NoTrans') , 3    , normal , 100 , 5.962e+00 , 7.596e+01 
-=======
  ('N', 'M', 'K')   ,  ('TransA', 'TransB')  , fold , FillA  , FillB  , FillC  ,  a  ,   DGEMM   ,  RDGEMM   
 (64, 64, 64)       , ('NoTrans', 'NoTrans') , 3    , normal , normal , normal , 100 , 3.259e-05 , 8.828e-04 
 (128, 128, 128)    , ('NoTrans', 'NoTrans') , 3    , normal , normal , normal , 100 , 1.990e-04 , 4.342e-03 
@@ -147,4 +95,3 @@
 (1024, 1024, 1024) , ('NoTrans', 'NoTrans') , 3    , normal , normal , normal , 100 , 8.764e-02 , 1.208e+00 
 (2048, 2048, 2048) , ('NoTrans', 'NoTrans') , 3    , normal , normal , normal , 100 , 6.952e-01 , 9.561e+00 
 (4096, 4096, 4096) , ('NoTrans', 'NoTrans') , 3    , normal , normal , normal , 100 , 5.952e+00 , 7.515e+01 
->>>>>>> 1bdba773
