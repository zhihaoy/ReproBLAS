--- conflicted
+++ resolved
@@ -30,7 +30,6 @@
     \label{eq:round}
   \end{equation}
 
-<<<<<<< HEAD
   Let $\F_{b,p,e_{min},e_{max}}$ denote the set of floating-point numbers
   of base $b \in \Z$ ($b > 1$),
   precision $p \in Z$ ($p > 0$) and exponent range $[e_{min}, e_{max}]$
@@ -67,7 +66,6 @@
   \end{table}
 
   \begin{comment}
-=======
   Let $\F$ be the set of all floating-point numbers $f = sm2^e$ represented in some binary IEEE 754-2008 format \cite{ieee754} where $s \in \{1, -1\}$ is the \textbf{sign},
   $e \in \Z$, $e_{\max} \geq e \geq e_{\min}$ is the \textbf{exponent} ($\exp(f)$ is
   defined to be $e$), $p \in \Z, p > 1$ is the \textbf{precision},
@@ -78,14 +76,12 @@
   \textbf{denormalized} if $m_0 = 0$ and $e = e_{\min}$. $f = 0$ if all $m_j = 0$
   and $e = e_{\min}$.
 
->>>>>>> bb5acd6c
   Assume that floating point arithmetic complies with the IEEE 754-2008
   standard \cite{ieee754} in some ``to nearest'' rounding mode (no specific tie
   breaking behaviour is required) and that underflow occurs gradually, although
   methods to handle abrupt underflow will be considered in Section
   \ref{sec:indexed_underflow_abrupt}.
 
-<<<<<<< HEAD
   Let $f = sm2^e \in \F$ be a floating-point number represented in IEEE
   754-2008 format \cite{ieee754} where $s \in \{1, -1\}$ is the \textbf{sign},
   $e_{\max} \geq e \geq e_{\min}$ is the \textbf{exponent} ($\exp(f)$ is
@@ -131,8 +127,6 @@
   All the analysis will be based on the corresponding parameters $p$, $e_{min}$
   and $e_{max}$.
 
-=======
->>>>>>> bb5acd6c
   $r \in \R$ is \textbf{representable} as a floating point number if there
   exists $f \in \F$ such that $r = f$ as real numbers.
 
