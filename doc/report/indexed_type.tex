--- conflicted
+++ resolved
@@ -411,13 +411,7 @@
 
         Since ${Y_0}_P \in [1.5  \cdot2^{e_{\max}}, 1.75  \cdot2^{e_{\max}})$, ${Z_k}_P \not\in [1.5  \cdot2^{e_{\max}}, \cdot2^{e_{\max}})$, a contradiction.
 
-<<<<<<< HEAD
         Therefore, we have that ${Y_0}_C = {Z_0}_C$. Along with the fact that $\mathcal{Y}_0 = \mathcal{Z}_0$, application of \eqref{eq:acc} together with \eqref{eq:pri0} yields that ${Y_0}_P = {Z_0}_P$.
       \end{proof}
-
     Lemma \ref{lem:indexed_sum_unique} implies that any algorithm that can compute the indexed sum of a list of floating point numbers is a reproducible summation algorithm, as the indexed sum is well-defined, unique, and independent of the ordering of the summands.
-=======
-        Therefore, we have that $Y_
-      \end{proof}
-      \end{comment}
->>>>>>> 43dee085
+  \end{comment}