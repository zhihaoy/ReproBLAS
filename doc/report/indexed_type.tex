\section{The Indexed Type}
  \label{sec:indexed}
<<<<<<< HEAD
    The \textbf{indexed type} is used to represent the intermediate result of
    accumulation using Algorithms 6 and $7$ in \cite{repsum}.  An indexed type
    $Y$ is a data structure composed of several accumulator data structures
    $Y_0, ..., Y_{K - 1}$. An indexed type with $K$ accumulators is referred to
    as a \textbf{$K$-fold} indexed type. Due to their low accuracy, 1-fold
    indexed types are not considered.

    Let $Y$ be the indexed type corresponding to the reproducibly computed sum
    of $x_0, ..., x_{n - 1} \in \F$. $Y$ is referred to as the \textbf{indexed
    sum} of $x_0, ..., x_{n - 1}$.

    Each accumulator $Y_k$ is a data structure used to accumulate the slices of
    input in the bin $(a_{I + k}, b_{I + k}]$ where $I$ is the \textbf{index}
    of $Y$ and $k \geq 0$ as discussed below. The \textbf{width} of an indexed
    type is equal to the width of its bins, $W$. Recall the assumptions
    \eqref{eq:wupper} and \eqref{eq:wlower} made on the value of $W$.

    The accumulators in an indexed type correspond to contiguous bins in
    decreasing order. The index of $Y$ is defined as the least $I \in \Z$ such
    that $2^{b_I + 1} > \max(|x_0|, ..., |x_n|)$ (equivalently,
    the least $I \in \Z$ such that $b_I > \max(e_0, ..., e_n)$ where $e_i=\exp(x_i)$).
    If $Y$ has index $I$, then $Y_k, k \in \{0, ..., K - 1\}$ accumulates slices
    of input in the bin $(a_{I + k}, b_{I + k}]$. If $I$ is so large that
    $I + K > i_{\max}$, then the extra $I + K - i_{\min}$ accumulators are unused.

    Section \ref{sec:indexed_primary_carry} elaborates on the specific fields
    that make up the indexed type and the values they represent. Sections
    \ref{sec:indexed_overflow}, \ref{sec:indexed_underflow_gradual},
    \ref{sec:indexed_underflow_abrupt}, and \ref{sec:indexed_exceptions}
    contain extensions of the indexed type to handle overflow, underflow, and
    exceptional values.
=======
    The \textbf{indexed type} is used to represent the intermediate result of accumulation using Algorithms 6 and $7$ in \cite{repsum}.
    An indexed type $Y$ is a data structure composed of several accumulator data structures $Y_0, ..., Y_{K - 1}$. An indexed type with $K$ accumulators is referred to as a \textbf{$K$-fold} indexed type. Due to their low accuracy, 1-fold indexed types are not considered.

    Let $Y$ be the indexed type corresponding to the reproducibly computed sum of $x_0, ..., x_{n - 1} \in \F$. $Y$ is referred to as the \textbf{indexed sum} of $x_0, ..., x_{n - 1}$.

    Each accumulator $Y_k$ is a data structure used to accumulate the slices of input in the bin $(a_{I + k}, b_{I + k}]$ where $I$ is the \textbf{index} of $Y$ and $k \geq 0$ as discussed below. The \textbf{width} of an indexed type is equal to the width of its bins, $W$. Recall the assumptions \eqref{eq:wupper} and \eqref{eq:wlower} made on the value of $W$.

    The accumulators in an indexed type correspond to contiguous bins in decreasing order. The index of $Y$ is defined as the least $I \in \Z$ such that $2^{b_I + 1} > \max(|x_0|, ..., |x_n|)$ (equivalently, the least $I \in \Z$ such that $b_I > \max(e_0, ..., e_n)$ where $e_i=\exp(x_i)$). If $Y$ has index $I$, then $Y_k, k \in \{0, ..., K - 1\}$ accumulates slices of input in the bin $(a_{I + k}, b_{I + k}]$. If $I$ is so large that $I + K > i_{\max}$, then the extra $I + K - i_{\min}$ accumulators are unused.

    Section \ref{sec:indexed_primary_carry} elaborates on the specific fields that make up the indexed type and the values they represent. Sections \ref{sec:indexed_overflow}, \ref{sec:indexed_underflow_gradual}, \ref{sec:indexed_underflow_abrupt}, and \ref{sec:indexed_exceptions} contain extensions of the indexed type to handle overflow, underflow, and exceptional values. Section \ref{sec:indexed_sum} explains how the indexed type is used to represent the sum of floating point numbers.
>>>>>>> bb5acd6c

    \subsection{Primary and Carry}
      \label{sec:indexed_primary_carry}
      As discussed in \cite{repsum}, indexed types are represented using
      floating point numbers to minimize traffic between floating point and
      integer arithmetic units.

      In the ReproBLAS library, if an indexed type is used to sum
      \texttt{doubles}, then it is composed entirely of \texttt{doubles} and
      likewise for \texttt{floats}. ReproBLAS supports complex types as pairs
      of real and imaginary components (stored contiguously in memory). If an
      indexed type is used to sum complex \texttt{doubles} or \texttt{floats},
      then it is composed of pairs (real part, imaginary part) of
      \texttt{doubles} or \texttt{floats} respectively. The decision to keep
      the real and imaginary components together (as opposed to keeping
      separate indexed types for real and imaginary parts of the sum) was
      motivated by a desire to process accumulators simultaneously with
      vectorized (SIMD) instructions.

      The accumulators $Y_k$ of an indexed type $Y$ are each implemented using
      two underlying floating point fields. The \textbf{primary} field
      ${Y_k}_P$ is used during accumulation, while the \textbf{carry} field
      ${Y_k}_C$ holds overflow from the primary field. Because primary fields
      are frequently accessed sequentially, the primary fields and carry fields
      are each stored contiguously in separate arrays. The notation for the
      primary field ${Y_k}_P$ and carry field ${Y_k}_C$ corresponds to the
      ``$S_j$'' and ``$C_j$'' of Algorithm $6$ in \cite{repsum}.

      The numerical value ${\mathcal{Y}_k}_P$ represented by data stored in the
      primary field ${Y_k}_P$ is an offset from $1.5\epsilon^{-1}2^{a_{I + k}}$
      (corresponding to ``$M_{[i]}$'' at the beginning of Section IV.A. in
      \cite{repsum}), where $I$ is the index of $Y$, as shown in
      \eqref{eq:pri} below.
      Note that \eqref{eq:pri} only holds when $I+k > 0$. The special case of $I+k=0$,
      where $1.5\epsilon^{-1}2^{a_0} > 2^{1+e_{max}}$ is not representable,
      will be handled in Section~\ref{sec:indexed_overflow} below on Overflow.
      \begin{equation}
        {\mathcal{Y}_k}_P = {Y_k}_P - 1.5\epsilon^{-1}2^{a_{I + k}}
        \label{eq:pri}
      \end{equation}
      This simplifies the process of extracting the slices of input in bins
      $(a_{I + k}, b_{I + k}]$. It will be shown in Theorem
      \ref{thm:ddepositrestricted} in Section~\ref{sec:primitiveops_deposit}
      that if we represent each primary value ${\mathcal{Y}_k}_P$ as in
      \eqref{eq:pri} and keep ${Y_k}_P$ within the range
      \(
      	(\epsilon^{-1} 2^{a_{I + k}}, 2 \epsilon^{-1} 2^{a_{I + k}}),
      \)
      then Algorithm
      \ref{alg:depositrestricted} in Section~\ref{sec:primitiveops_deposit}
      extracts the slices of $x$ in bins 
      \(
      	(a_I, b_I], \ldots, (a_{I + K - 1}, b_{I + K - 1}]
      \)
      and adds them to ${Y_0}_P, \ldots, {Y_{K - 1}}_P$ without error
      (and hence reproducibly) for all $x \in \F$, where $|x| < 2^{b_I}$.

      Because $d(x, I + k) = 0$ for bins with $|x| < 2^{a_{I + k}}$, the values
      in the greatest $K$ nonzero accumulators can be computed reproducibly by
      computing the values in the greatest $K$ accumulators needed for the
      largest $x$ seen so far. Upon encountering an $x \geq 2^{b_I}$, the
      accumulators can then be shifted towards index $0$ as necessary.  Since
      the maximum absolute value operation is always reproducible, so is the
      index of the greatest accumulator.
      %\cite{repsum} contains further discussions of the reproducibility of the algorithm.

      In order to keep the primary fields in the necessary range while the
      slices are accumulated and to keep the representation of $Y_k$ unique,
      ${Y_k}_P$ is routinely renormalized to the range 
      \(
        [1.5 \epsilon^{-1} 2^{a_{I + k}}, 1.75 \epsilon^{-1} 2^{a_{I + k}}).
      \)
      As will be shown in Section~\ref{sec:primitiveops_renormalize},
      that renormalization is required every $2^{p-W-2}$ iterations,
      so $2^{11}$ in double and $2^9$ in single precision.
      This means the renormalization introduces a very low overhead
      to the overall running time.
      %Section \ref{sec:primitiveops_renormalize} contains a discussion of how often such renormalizations are necessary.
      To renormalize, ${Y_k}_P$ is incremented or decremented by
      $0.25 \epsilon^{-1} 2^{a_{I + k}}$ as described in Algorithm~\ref{alg:renorm},
      leaving the carry field ${Y_k}_C$ to record the number of such adjustments.
      Depending on the data format used to store ${Y_k}_C$, the number of
      updates to one accumulator without overflow is limited,
      which determines the possible maximum number of inputs that can be
      reproducibly added to one accumulator.
      As will be explained in Section~\ref{sec:primitiveops_renormalize},
      Equation~\eqref{eq:totalfreq}, using the same precision $p$ as the primary field
      to store the carry field, the total number of inputs
      that can be reproducibly added to one accumulator is $2^{2p-W-2}$.
      The numerical value ${\mathcal{Y}_k}_C$ represented by data stored in the carry field
      ${Y_k}_C$ of an indexed type $Y$ of index $I$ is expressed in
      \eqref{eq:car}
      \begin{equation}
        {\mathcal{Y}_k}_C = (0.25\epsilon^{-1}2^{a_{I + k}}){Y_k}_C
        \label{eq:car}
      \end{equation}
      Combining \eqref{eq:pri} and \eqref{eq:car}, we get that the value $\mathcal{Y}_k$ of the accumulator $Y_k$ of an indexed type $Y$ of index $I$ is
      \begin{equation}
        \mathcal{Y}_k = {\mathcal{Y}_k}_P + {\mathcal{Y}_k}_C = ({Y_k}_P - 1.5 \epsilon^{-1}2^{a_{I + k}}) + (0.25\epsilon^{-1}2^{a_{I + k}}){Y_k}_C
        \label{eq:acc}
      \end{equation}
      Therefore, using  \eqref{eq:acc}, the numerical value $\mathcal{Y}$ represented by data stored in a $K$-fold indexed type $Y$ of index $I$ (the sum of $Y$'s accumulators) is
      \begin{equation}
        \mathcal{Y} = \sum\limits_{k = 0}^{K - 1} \mathcal{Y}_k = \sum\limits_{k = 0}^{K - 1} \bigl(({Y_k}_P - 1.5 \epsilon^{-1}2^{a_{I + k}}) + (0.25\epsilon^{-1}2^{a_{I + k}}){Y_k}_C\bigr)
        \label{eq:indexedvalue}
      \end{equation}
      It is worth noting that by keeping ${Y_k}_P$ within the range
      \(
      	(\epsilon^{-1} 2^{a_{I + k}}, 2 \epsilon^{-1} 2^{a_{I + k}})
      \)
      for $I+k > 0$, the exponent of ${Y_0}_P$ is $a_I + p$ when $I > 0$.
      The case of $I = 0$ will be explained in the below section of Overflow.
      Therefore it is unnecessary to store the index of an indexed type explicitly.
      As will be explained in
      Section~\ref{sec:primitiveops_index}, the index can be determined by
      simply examining the exponent of ${Y_0}_P$, as all $a_I$ are distinct and
      the mapping between the exponent of ${Y_0}_P$ and the index of $Y$ is
      bijective.

    \subsubsection{Overflow}
      \label{sec:indexed_overflow}
      If an indexed type $Y$ has index 0 and the width is $W$, then the value
      in the primary field ${Y_0}_P$ would be stored as an offset from
      $1.5\epsilon^{-1}2^{e_{\max} + 1 - W}$. However,
      \(
        1.5\epsilon^{-1}2^{e_{\max} + 1 - W} > 2^{e_{\max} + 1 + (p - W)}
            > 2 \cdot 2^{e_{\max}}
      \) since $W < p - 2$, so it would be out of the range of the
      floating-point system and not representable. Before discussing the
      solution to this overflow problem, take note of Theorem
      \ref{thm:overflow}.

      \begin{samepage}
      \begin{thm}
        If $2 W > p + 1$, then for any indexed type $Y$ of index $I$ and any ${Y_k}_P$ such that $I + k \geq 1$, $|{Y_k}_P| < 2^{e_{\max}}$.
        \label{thm:overflow}
      \end{thm}
    \end{samepage}

      \begin{proof}
        $a_1 = e_{\max} + 1 - 2 W$ by \eqref{eq:a}, therefore $a_1 < e_{\max} - p$ using $2W > p+1$ and since all quantities are integers, $a_1 \leq e_{\max} - p - 1$. If $I + k \geq 1$, $a_{I + k} \leq a_1 \leq e_{\max} - p - 1$ by \eqref{eq:a}.

        ${Y_k}_P$ is kept within the range $(\epsilon^{-1} 2^{a_{I + k}}, 2 \epsilon^{-1} 2^{a_{I + k}})$, therefore
        \begin{equation*}
          |{Y_k}_P| < 2 \epsilon^{-1} 2^{a_{I + k}} \leq 2^{1 + p} 2^{e_{\max} - 1 - p} = 2^{e_{\max}}
        \end{equation*}
      \end{proof}
      By Theorem \ref{thm:overflow}, if $2 W > p + 1$ then the only primary
      field that could possibly overflow is a primary field corresponding to
      bin 0, and all other primary fields have exponent less than $e_{\max}$.
      Therefore, we require $2 W > p + 1$ and express the value of the primary
      field corresponding to bin 0 as a scaled offset from
      $1.5\cdot2^{e_{\max}}$. Note that this preserves uniqueness of the
      exponent of the primary field corresponding to bin 0 because no other
      primary field has an exponent of $e_{\max}$. The value
      ${\mathcal{Y}_0}_P$ stored in the primary field ${Y_0}_P$ of an indexed
      type $Y$ of index 0 is expressed in \eqref{eq:pri0}.
      \begin{equation}
        {\mathcal{Y}_0}_P = 2^{p - W + 1}({Y_0}_P - 1.5\cdot2^{e_{\max}})
        \label{eq:pri0}
      \end{equation}
    \subsubsection{Gradual Underflow}
      \label{sec:indexed_underflow_gradual}
      Here we consider the effects of gradual underflow on algorithms described
      in \cite{repsum} and how the indexed type allows these algorithms to work
      correctly.

    \label{sec:primitiveops_deposit}
      Algorithms \ref{alg:deposit} for adding a floating point input to an
      indexed type in Section~\ref{sec:primitiveops_deposit} and
      Algorithm~\ref{alg:renorm} for renormalizing an indexed type in
      Section~\ref{sec:primitiveops_renormalize} require that the primary
      fields ${Y_k}_P$ are normalized to work correctly. Theorem
      \ref{thm:underflowufp} shows that the primary fields should always be
      normalized.

      \begin{samepage}
      \begin{thm}
        For any primary field ${Y_k}_P$ of an indexed type $Y$ of index $I$ where ${Y_k}_P \in (\epsilon^{-1} 2^{a_{I + k}}, 2 \epsilon^{-1} 2^{a_{I + k}})$ (${Y_0}_P \in (2^{e_{\max}}, 2 \cdot 2^{e_{\max}})$ if $Y$ has index 0), ${Y_k}_P$ is normalized.
        \label{thm:underflowufp}
      \end{thm}
      \end{samepage}

      \begin{proof}
        By \eqref{eq:binmin},
        \begin{equation*}
        a_{I + k} \geq a_{i_{\max}} = e_{\min} - p + 2 + \bigl((e_{\max} - e_{\min} + p - 1) \mod W\bigr) \geq e_{\min} - p + 2
        \end{equation*}

        Because ${Y_k}_P \in (\epsilon^{-1} 2^{a_{I + k}}, 2 \epsilon^{-1} 2^{a_{I + k}})$ we have $\exp({Y_k}_P) = a_{I + k} + p > e_{\min} + 1$ so ${Y_k}_P$ is normalized.
      \end{proof}

      Algorithms \ref{alg:depositrestricted} and \ref{alg:deposit} rely on
      setting the last bit of intermediate results before adding them to
      ${Y_k}_P$ in order to fix the direction of the rounding mode. However, if
      $r$ is the quantity to be added to ${Y_k}_P$, $\ulp(r)$ must be less than
      rounding error in ${Y_k}_P$ when added to ${Y_k}_P$.
      Mathematically, we will require $\ulp(r) < 0.5\ulp({Y_k}_P)$ in order to
      prove Theorem~\ref{thm:ddeposit} about the correctness of
      Algorithm~\ref{alg:deposit}.  This is why we must enforce $a_{i_{\max}}
      \geq e_{\min} - p + 2$ so that the least significant bit of the least bin
      is larger than twice the smallest denormalized number.

      Although the bins do not extend all the way to $e_{\min} - p$, we now
      show that the sum of the slices of some $x \in \F$ still offers a good
      approximation of $x$.

      Using $W < p - 2$ and \eqref{eq:binmin},
      \begin{align*}
        a_{i_{\max}} & = e_{\min} - p + 2 + \bigl((e_{\max} - e_{\min} + p - 1 ) \mod W \bigr) \\
            & \leq e_{\min} - p + 2 + (W - 1) \\
            & < e_{\min} - p + 2 + (p - 2 - 1) =  e_{\min} - 1 
      \end{align*}

      Hence,
      \begin{equation*}
        a_{i_{\max}} \leq e_{\min} - 2
      \end{equation*}

      As a consequence, we can use Theorem \ref{thm:dround} to say that for any $x \in \F$,
      \begin{equation}
        \bigl|x - \sum\limits_{i = 0}^{i_{\max}} d(x, i)\bigr| \leq 2^{a_{i_{\max}}} \leq 2^{e_{\min} - 2}
        \label{eq:droundunderflow}
      \end{equation}

      This means that we can approximate $x$ using the sum of its slices to the
      nearest multiple of $2^{e_{\min}-1}$.

      It is possible to sum the input in the denormalized range. One simple way
      the algorithm could be extended to denormalized inputs would be to scale
      the least bins up, analogously to the way we handled overflow. Due to the
      relatively low priority for accumulating denormalized values, this method
      was not implemented in ReproBLAS.

    \subsubsection{Abrupt Underflow}
      \label{sec:indexed_underflow_abrupt}
      If underflow is abrupt, several approaches may be taken to modify the
      given algorithms to ensure reproducibility.

      The most straightforward approach would be to accumulate input in the
      denormalized range by scaling the smaller inputs up. This has the added
      advantage of increasing the accuracy of the algorithm. A major
      disadvantage to this approach is the additional branching cost incurred
      due to the conditional scaling.

      A more efficient way to solve the problem would be to set the least bin
      to have $a_{i_{\max}} = e_{\min}$. This means that all the values smaller
      than $2^{e_{\min}}$ will not be accumulated,
      i.e. similarly to zeroing out the mantissa bits of each summand
      that correspond to values $2^{(e_min-1)}$ or smaller.
      This could be accomplished either
      by keeping the current binning scheme and having the least bin be of a
      width not necessarily equal to $W$, or by shifting all other bins to be
      greater. The disadvantage of shifting the other bins is that it may cause
      multiple greatest bins to overflow, adding multiple scaling cases.
      Setting such a least bin would enforce the condition that no underflow
      occurs since all intermediate sums are either $0$ or greater than the
      underflow threshold. The denormal range would be discarded.

      In the case that reproduciblity is desired on heterogeneous machines,
      where some processors may handle underflow gradually and others abruptly,
      the approach of setting a least bin is recommended. The indexed sum using
      this scheme does not depend on whether or not underflow is handled
      gradually or abruptly, so the results will be the same regardless of
      where they are computed.

    \subsubsection{Exceptions}
      \label{sec:indexed_exceptions}
      Indexed types are capable of representing exceptional cases such as
      \texttt{NaN} (Not a Number) and \texttt{Inf} (Infinity). An indexed type
      $Y$ stores its exception status in its first primary field ${Y_0}_P$.

      A value of $0$ in ${Y_0}_P$ indicates that nothing has been added to
      ${Y_0}_P$ yet (${Y_0}_P$ is initialized to $0$).

      Since the ${Y_k}_P$ are kept within the range
      \(
      	(\epsilon^{-1}  2^{a_{I + k}}, 2 \epsilon^{-1} 2^{a_{I + k}})
      \) (where $I$ is the index) and are
      normalized (by Theorem \ref{thm:underflowufp}), we have

      \begin{equation*}
        {Y_k}_P > 2^{e_{\min}}
      \end{equation*}

      Therefore the value of $0$ in a primary field is unused in any previously
      specified context and may be used as a sentinel value. (As the exponent
      of $0$ is distinct from the exponent of normalized values, the bijection
      between the index of an indexed type $Y$ and the exponent of ${Y_0}_P$ is
      preserved)

      A value of \texttt{Inf} or \texttt{-Inf} in ${Y_0}_P$ indicates that one or more \texttt{Inf} or \texttt{-Inf} (and no other exceptional values) have been added to $Y$ respectively.

      A value of \texttt{NaN} in ${Y_0}_P$ indicates that one or more \texttt{NaN}s have been added to $Y$ or one or more of both \texttt{Inf} and \texttt{-Inf} have been added to $Y$.

      As the ${Y_k}_P$ are kept finite to store finite values, \texttt{Inf}, \texttt{-Inf}, and \texttt{NaN} are unused in any previously specified context and are valid sentinel values. (As the exponent of \texttt{Inf}, \texttt{-Inf}, and \texttt{NaN} is distinct from the exponent of finite values, the bijection between the index of an indexed type $Y$ and the exponent of ${Y_0}_P$ is preserved)

<<<<<<< HEAD
      This behavior follows the behavior for exceptional values in IEEE
      754-2008 floating point arithmetic. The result of adding some exceptional
      values using floating-point arithmetic therefore matches the result
      obtained from indexed summation. As \texttt{Inf}, \texttt{-Inf}, and
      \texttt{NaN} add associatively, this behavior is reproducible.

      Note that, as will be explained in Section~\ref{sec:primitiveops},
      as long as the number of input is limited by $n \leq 2^{2p-W-2}$
      and all the inputs are finite, there will be no intermediate \texttt{NaN}
      or $\pm \texttt{Inf}$ during the computation.
      For example, given $x \in \F$ the biggest representable value below the
      overflow threshhold, our alogrithm will compute a result of exact $0$ for
      the sum of input vector $[x,x,-x,-x]$ regardless of the order of evaluation.
      Whereas, a standard recursive summation algorithm returns either
      $((x+x)-x)-x=\texttt{Inf}$, $((-x-x)+x)+x=-\texttt{Inf}$, $((x-x)+x)-x = 0$, 
      or $((x + x) + (-x-x)) = \texttt{NaN}$ depending on the order of evaluation.

      It should also be noted here that it is possible to achieve a final result of
      $\pm \texttt{Inf}$ when ${Y_0}_P$ is finite. This is due to
      the fact that the indexed representation can express values outside of
      the range of the floating point numbers that it is composed with. More
      specifically, it is possible for the value $\mathcal{Y}$ represented by
      the indexed type $Y$ to satisfy $|\mathcal{Y}| \geq 2 \cdot
      2^{e_{\max}}$. The condition that $\mathcal{Y}$ is not representable is
      discovered when calculating $\mathcal{Y}$ (converting $Y$ to a floating
      point number). The methods used to avoid overflow and correctly return
      the \texttt{Inf} or \texttt{-Inf} are discussed in Section
      \ref{sec:primitiveops_convert}.
=======
      This behavior follows the behavior for exceptional values in IEEE 754-2008 floating point arithmetic. The result of adding some exceptional values using floating-point arithmetic therefore matches the result obtained from indexed summation. As \texttt{Inf}, \texttt{-Inf}, and \texttt{NaN} add associatively, this behavior is reproducible.

      It should be noted here that it is possible to achieve a final result of \texttt{Inf} or \texttt{-Inf} when ${Y_0}_P$ is finite. This is due to the fact that the indexed representation can express values outside of the range of the floating point numbers that it is composed with. More specifically, it is possible for the value $\mathcal{Y}$ represented by the indexed type $Y$ to satisfy $|\mathcal{Y}| \geq 2 \cdot 2^{e_{\max}}$. The condition that $\mathcal{Y}$ is not representable is discovered when calculating $\mathcal{Y}$ (converting $Y$ to a floating point number). The methods used to avoid overflow and correctly return the \texttt{Inf} or \texttt{-Inf} are discussed in Section \ref{sec:primitiveops_convert}.

    \subsection{Indexed Sum}
      \label{sec:indexed_sum}
      Although we have explained the data structure of the indexed type, it is unclear how the indexed type can be used for summation. Therefore, we define a sum that can be expressed using the indexed type. The $K$-fold \textbf{indexed sum} of $x_0, ..., x_{n - 1} \in \F$ is defined to be a $K$-fold indexed type $Y$ such that:
      \begin{align}
        &{Y_k}_P \in \begin{cases}[1.5  \epsilon^{-1} 2^{a_{I + k}}, 1.75  \epsilon^{-1} 2^{a_{I + k}}) \text{ if } I + k > 0 \\ (1.5 \cdot 2^{e_{\max}}, 1.75 \cdot 2^{e_{\max}}) \text{ otherwise}\end{cases} \nonumber\\
        &\mathcal{Y}_k = \sum\limits_{j = 0}^{n - 1}d(x_j, I + k)\nonumber\\
        & I\text{ is the greatest integer such that }\max(|x_j|) < 2^{b_I} \label{eq:indexed_sum}
      \end{align}
      It is clear that, due to the associativity of addition, the values $\mathcal{Y}_k$ of the indexed sum are independent of the ordering of the summands. What remains to be shown is that each field in the indexed type corresponding to the summands $x_0, ..., x_{n - 1}$ (in any order) is unique. We show this in Lemma \ref{lem:indexed_sum_unique}.

      \begin{samepage}
      \begin{lem}
        Let $Y$ be the indexed sum of some $x_0, ..., x_{n - 1} \in \F$.
        Let $\sigma_0, ..., \sigma_{n - 1}$ be some permutation of the first $n$ nonnegative integers such that $\{\sigma_0, ..., \sigma_{n - 1}\} = \{0, ..., n - 1\}$ as sets.
        Let $Z$ be the indexed sum of $x_{\sigma_0}, ..., x_{\sigma_{n - 1}}$.

        For all $k$, $0 \leq k < K$, we have that ${Y_k}_P = {Z_k}_P$ and ${Y_k}_C = {Z_k}_C$.
        \label{lem:indexed_sum_unique}
      \end{lem}
      \end{samepage}

      \begin{proof}
        Since $\max(|x_j|) = \max(|x_{\sigma_j}|)$, both $Y$ and $Z$ have the same index $I$, since $I$ is the greatest integer such that $\max(|x_j|) < 2^{b_I}$.

        Using the associativity of addition,
        \begin{equation*}
          \mathcal{Y}_k = \sum\limits_{j = 0}^{n - 1}d(x_j, I + k) = \sum\limits_{j = 0}^{n - 1}d(x_{\sigma_j}, I + k) = \mathcal{Z}_k
        \end{equation*}

        Assume for contradiction that there exists some $k$, $0 \leq k < K$,$I + k > 0$, such that ${Y_k}_C \neq {Z_k}_C$. Since $\mathcal{Y}_k = \mathcal{Z}_k$, \eqref{eq:acc} yeilds
        \begin{align*}
          ({Y_k}_P - 1.5 \epsilon^{-1}2^{a_{I + k}}) + (0.25\epsilon^{-1}2^{a_{I + k}}){Y_k}_C &= ({Z_k}_P - 1.5 \epsilon^{-1}2^{a_{I + k}}) + (0.25\epsilon^{-1}2^{a_{I + k}}){Z_k}_C\\
          {Y_k}_P - {Z_k}_P &= (0.25\epsilon^{-1}2^{a_{I + k}})({Z_k}_C - {Y_k}_C)\\
          |{Y_k}_P - {Z_k}_P| &\geq 0.25\epsilon^{-1}2^{a_{I + k}}
        \end{align*}

        Since ${Y_k}_P \in [1.5  \epsilon^{-1} 2^{a_{I + k}}, 1.75  \epsilon^{-1} 2^{a_{I + k}})$, ${Z_k}_P \not\in [1.5  \epsilon^{-1} 2^{a_{I + k}}, 1.75  \epsilon^{-1} 2^{a_{I + k}})$, a contradiction.

        If $I = 0$, assume for contradiction that ${Y_0}_C \neq {Z_0}_C$. Since $\mathcal{Y}_0 = \mathcal{Z}_0$, \eqref{eq:acc} and \eqref{eq:pri0} yeild
        \begin{align*}
          2^{p - W + 1}({Y_0}_P - 1.5\cdot2^{e_{\max}}) + (0.25\epsilon^{-1}2^{a_{0}}){Y_0}_C &= 2^{p - W + 1}({Z_0}_P - 1.5\cdot2^{e_{\max}}) + (0.25\epsilon^{-1}2^{a_{0}}){Z_0}_C\\
          {Y_0}_P - {Z_0}_P &= 2^{W - p - 1}(0.25\epsilon^{-1}2^{a_{0}})({Z_0}_C - {Y_0}_C)\\
          |{Y_0}_P - {Z_0}_P| &\geq 2^{W - p - 1}(0.25\epsilon^{-1}2^{a_{0}})
        \end{align*}
        and by \eqref{eq:a} and \eqref{eq:b}, we have
        \begin{equation*}
          |{Y_0}_P - {Z_0}_P| \geq 0.25\cdot2^{e_{\max}}
        \end{equation*}

        Since ${Y_0}_P \in [1.5  \cdot2^{e_{\max}}, 1.75  \cdot2^{e_{\max}})$, ${Z_k}_P \not\in [1.5  \cdot2^{e_{\max}}, \cdot2^{e_{\max}})$, a contradiction.

        Therefore, we have that $Y_
      \end{proof}
>>>>>>> bb5acd6c
<|MERGE_RESOLUTION|>--- conflicted
+++ resolved
@@ -1,6 +1,5 @@
 \section{The Indexed Type}
   \label{sec:indexed}
-<<<<<<< HEAD
     The \textbf{indexed type} is used to represent the intermediate result of
     accumulation using Algorithms 6 and $7$ in \cite{repsum}.  An indexed type
     $Y$ is a data structure composed of several accumulator data structures
@@ -32,18 +31,6 @@
     \ref{sec:indexed_underflow_abrupt}, and \ref{sec:indexed_exceptions}
     contain extensions of the indexed type to handle overflow, underflow, and
     exceptional values.
-=======
-    The \textbf{indexed type} is used to represent the intermediate result of accumulation using Algorithms 6 and $7$ in \cite{repsum}.
-    An indexed type $Y$ is a data structure composed of several accumulator data structures $Y_0, ..., Y_{K - 1}$. An indexed type with $K$ accumulators is referred to as a \textbf{$K$-fold} indexed type. Due to their low accuracy, 1-fold indexed types are not considered.
-
-    Let $Y$ be the indexed type corresponding to the reproducibly computed sum of $x_0, ..., x_{n - 1} \in \F$. $Y$ is referred to as the \textbf{indexed sum} of $x_0, ..., x_{n - 1}$.
-
-    Each accumulator $Y_k$ is a data structure used to accumulate the slices of input in the bin $(a_{I + k}, b_{I + k}]$ where $I$ is the \textbf{index} of $Y$ and $k \geq 0$ as discussed below. The \textbf{width} of an indexed type is equal to the width of its bins, $W$. Recall the assumptions \eqref{eq:wupper} and \eqref{eq:wlower} made on the value of $W$.
-
-    The accumulators in an indexed type correspond to contiguous bins in decreasing order. The index of $Y$ is defined as the least $I \in \Z$ such that $2^{b_I + 1} > \max(|x_0|, ..., |x_n|)$ (equivalently, the least $I \in \Z$ such that $b_I > \max(e_0, ..., e_n)$ where $e_i=\exp(x_i)$). If $Y$ has index $I$, then $Y_k, k \in \{0, ..., K - 1\}$ accumulates slices of input in the bin $(a_{I + k}, b_{I + k}]$. If $I$ is so large that $I + K > i_{\max}$, then the extra $I + K - i_{\min}$ accumulators are unused.
-
-    Section \ref{sec:indexed_primary_carry} elaborates on the specific fields that make up the indexed type and the values they represent. Sections \ref{sec:indexed_overflow}, \ref{sec:indexed_underflow_gradual}, \ref{sec:indexed_underflow_abrupt}, and \ref{sec:indexed_exceptions} contain extensions of the indexed type to handle overflow, underflow, and exceptional values. Section \ref{sec:indexed_sum} explains how the indexed type is used to represent the sum of floating point numbers.
->>>>>>> bb5acd6c
 
     \subsection{Primary and Carry}
       \label{sec:indexed_primary_carry}
@@ -229,9 +216,9 @@
 
       \begin{proof}
         By \eqref{eq:binmin},
-        \begin{equation*}
+        \[
         a_{I + k} \geq a_{i_{\max}} = e_{\min} - p + 2 + \bigl((e_{\max} - e_{\min} + p - 1) \mod W\bigr) \geq e_{\min} - p + 2
-        \end{equation*}
+        \]
 
         Because ${Y_k}_P \in (\epsilon^{-1} 2^{a_{I + k}}, 2 \epsilon^{-1} 2^{a_{I + k}})$ we have $\exp({Y_k}_P) = a_{I + k} + p > e_{\min} + 1$ so ${Y_k}_P$ is normalized.
       \end{proof}
@@ -259,9 +246,9 @@
       \end{align*}
 
       Hence,
-      \begin{equation*}
+      \[
         a_{i_{\max}} \leq e_{\min} - 2
-      \end{equation*}
+      \]
 
       As a consequence, we can use Theorem \ref{thm:dround} to say that for any $x \in \F$,
       \begin{equation}
@@ -341,7 +328,6 @@
 
       As the ${Y_k}_P$ are kept finite to store finite values, \texttt{Inf}, \texttt{-Inf}, and \texttt{NaN} are unused in any previously specified context and are valid sentinel values. (As the exponent of \texttt{Inf}, \texttt{-Inf}, and \texttt{NaN} is distinct from the exponent of finite values, the bijection between the index of an indexed type $Y$ and the exponent of ${Y_0}_P$ is preserved)
 
-<<<<<<< HEAD
       This behavior follows the behavior for exceptional values in IEEE
       754-2008 floating point arithmetic. The result of adding some exceptional
       values using floating-point arithmetic therefore matches the result
@@ -370,11 +356,8 @@
       point number). The methods used to avoid overflow and correctly return
       the \texttt{Inf} or \texttt{-Inf} are discussed in Section
       \ref{sec:primitiveops_convert}.
-=======
-      This behavior follows the behavior for exceptional values in IEEE 754-2008 floating point arithmetic. The result of adding some exceptional values using floating-point arithmetic therefore matches the result obtained from indexed summation. As \texttt{Inf}, \texttt{-Inf}, and \texttt{NaN} add associatively, this behavior is reproducible.
-
-      It should be noted here that it is possible to achieve a final result of \texttt{Inf} or \texttt{-Inf} when ${Y_0}_P$ is finite. This is due to the fact that the indexed representation can express values outside of the range of the floating point numbers that it is composed with. More specifically, it is possible for the value $\mathcal{Y}$ represented by the indexed type $Y$ to satisfy $|\mathcal{Y}| \geq 2 \cdot 2^{e_{\max}}$. The condition that $\mathcal{Y}$ is not representable is discovered when calculating $\mathcal{Y}$ (converting $Y$ to a floating point number). The methods used to avoid overflow and correctly return the \texttt{Inf} or \texttt{-Inf} are discussed in Section \ref{sec:primitiveops_convert}.
-
+
+    \begin{comment}
     \subsection{Indexed Sum}
       \label{sec:indexed_sum}
       Although we have explained the data structure of the indexed type, it is unclear how the indexed type can be used for summation. Therefore, we define a sum that can be expressed using the indexed type. The $K$-fold \textbf{indexed sum} of $x_0, ..., x_{n - 1} \in \F$ is defined to be a $K$-fold indexed type $Y$ such that:
@@ -428,4 +411,4 @@
 
         Therefore, we have that $Y_
       \end{proof}
->>>>>>> bb5acd6c
+      \end{comment}